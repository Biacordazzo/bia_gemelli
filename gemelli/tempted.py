--- conflicted
+++ resolved
@@ -506,14 +506,10 @@
      eigenvalues,
      prop_explained) = tempted_res
     # re-order TEMPTED results by prop_explained
-<<<<<<< HEAD
     print("Prop explained:", prop_explained)
     new_order = np.argsort(-prop_explained)
     print("Prop explained argsort:", new_order)
     print("Eigenvalues pre-sorting:", eigenvalues)
-=======
-    new_order = np.argsort(prop_explained)[::-1]
->>>>>>> 8de57acf
     individual_loadings = individual_loadings.iloc[:, new_order]
     feature_loadings = feature_loadings.iloc[:, new_order]
     state_loadings = state_loadings.iloc[:, new_order]
