<<<<<<< HEAD
v0.0.10 (2023-12-01)

### Bug fixes

* Removed np.int types
    * fixes bug that prevents use in newer versions of numpy / QIIME2
        * see issue #71

### Features [experimental]

* rpca projection of new data and with cross validation
    * A new function for RPCA where new data can be projected into an existing ordination.
    * Also allows for internal CV, where the hold out data is projected into the training ordination, which is then used to re-build the test data, and the error between the projection and the real test data is calculated.
        * see issue #70
* tempted.py and assocated tests/commands/tutorials
    * Added in a python implementation TEMPTED, more details on the methods inm this paper [here](https://www.biorxiv.org/content/10.1101/2023.07.26.550749v1).
* joint-rpca and associated tests/commands/tutorials
    * Joint-RPCA is an extention of RPCA for multiple omics types.
* qc_rarefaction
    * This function compares the mantel correlation of distances to the abs. differences in sample sum between rarefied and unrarefied input data. This is an easy check to ensure the results are not bieng significantly altered by non-rarefaction is cases of large differences (e.g., low-biomass) or where the sample sum differences can not be seperated from the phenotypes/low-rank structure of the data (i.e., deep sequencing of controls and shallow of sick).
        * see issue #70

### Deprecated functionality

* auto_rpca across the package and rank_estimate in optspace.py
    * was not performing correctly and no reasonable quick fix is available.
        * see issue #70

=======
>>>>>>> 9ac99acc
v0.0.9 (2023-05-24)

### Bug fixes

* Fixes in `preprocessing.py` function
    * fixes bug that can drastically change taxonomic assigmennt
        * see issue #66

v0.0.8 (2022-03-28)

### Bug fixes

* Fixes in `rpca.py` function
    * fixes bug that passes QIIME2 Metadata instead of the expected pandas dataframe
        * see issue #57

v0.0.7 (2022-01-19)

### Features [stable]

* Moved CI from Travis to GitHub actions. 
* Updated existing tutorials based on comments. (see https://forum.qiime2.org/t/ctf-linear-mixed-model/20622).
* Added commands output just the rclr transformed table. 

### Features [experimental]

* Phylogenetic RCLR and integration into RPCA/CTF
    * added phylogenetic weighting in rclr in `preprocessing.py`
    * added commands in `scripts` and `q2` to perform these features with and without taxonomy
    * added tutorials in `ipynb/tutorials` to demonstrate the commands/workflows

### Bug fixes

* Fixes in `optspace.py` function `rank_estimate` and  `factorization.py` function `tenals`
    * fixes two subject/state tensor
        * see https://forum.qiime2.org/t/gemelli-argmin-error/21796 and issue #38
    * added test in `test_method.py` for two subject or state tensor 
* Fixes in `preprocessing.py`
    * fixes when the ordering/structure of the _tensor_ could impact the rlcr results by sorting to ensure reproducibility.
        * see https://forum.qiime2.org/t/gemelli-argmin-error/21796 and thanks to Xinhe Qi for reporting. 
    * added tests to ensure sorting of samples/features does not impact results.

v0.0.6 (2020-09-27)

### Features

* Robust Aitchison PCA
    * with manually chosen n_components
    * with auto chosen n_components
    * associated tests added for function, standalone, & QIIME2
* Robust centered log-ratio (rclr) transformation
    * allows users to use the transform alone outside CTF/RPCA
    * associated tests added and extra tests for rclr added  
* Tutorials
    * Cross-sectional for RPCA (standalone & QIIME2)
    * Repeated measure for CTF (standalone & QIIME2)


### Miscellaneous

* auto_rpca rank estimation min rank now 3 
* added citations for CTF & RPCA (linked when appropriate)
* updated the function descriptions

v0.0.5 (2019-06-12)

### Features

* The output of the standalone and QIIME2 -CLI now return a state ordination
    * Note that only the standalone can handle more than one state due to the lack of lists in QIIME2

### Bug fixes

* Fixes in `_transformer.py` and `ctf.py` to utilize QIIME2 metadata passing, this fixes the dtype bool dropping issues in metadata
* Removed imports of QIIME2 metadata in `ctf.py`, this will allow the standalone commandline to run without having QIIME2 installed.
* Update pandas future error of .loc[new_index, :] to .reindex(new_index)
* Centered the subject biplot
* Added flake8 testing to travis

v0.0.4 (2019-06-12)

### Features

* Tensor Building and RCLR transformation in `preprocessing.rclr` and `preprocessing.build`
    * N-mode tensor building and transformation
    * Mean of counts for subject-conditional pairs with several samples

### Backward-incompatible changes [stable]

* In `preprocessing.build`:
    * pervious -> current
    * build().sample_order -> build().subject_order
    * build().temporal_order -> build().condition_orders
        * as a list for N possible condition(s)
    * build().tensor -> build().counts

### Backward-incompatible changes [experimental]

### Performance enhancements

* tensor building and transformation

### Bug fixes

* line 369-360 in `factorization.tenals` causes np.nan(s) in solution
    * fixed by added pseudocount if any nan in solution

* line 178-179 in `factorization.TenAls` 
    * was previously checking if all missing/zero not if there were no missing/zero as intended

### Deprecated functionality [stable]

* In `preprocessing.rclr` and `preprocessing.build`:
    * build().transform() -> `preprocessing.rclr` as standalone function

### Deprecated functionality [experimental]

### Miscellaneous

* line 175 in `factorization.TenAls` to send ValueError if input is not numpy array


v0.0.3 (2019-05-17)

### Features

* Tensor factorization in `factorization.tenals` and `factorization.TenALS`
    * Accomplished by turning hard-coded operations into for loops and generalizing vectorization using tensor contractions

* Khatri Rao Product

### Backward-incompatible changes [stable]

### Backward-incompatible changes [experimental]

* `factorization.tenals` returns a list of matrices `loadings` instead of `u1, u2, u3` tuple, along with other arguments

### Performance enhancements

* tensor contraction

### Bug fixes

### Deprecated functionality [stable]

### Deprecated functionality [experimental]

### Miscellaneous

* various type and spacing fixes

Original "working" code (v0.0.1-2)

### Features

### Backward-incompatible changes [stable]

### Backward-incompatible changes [experimental]

### Performance enhancements

### Bug fixes

### Deprecated functionality [stable]

### Deprecated functionality [experimental]

### Miscellaneous<|MERGE_RESOLUTION|>--- conflicted
+++ resolved
@@ -1,4 +1,4 @@
-<<<<<<< HEAD
+
 v0.0.10 (2023-12-01)
 
 ### Bug fixes
@@ -27,8 +27,6 @@
     * was not performing correctly and no reasonable quick fix is available.
         * see issue #70
 
-=======
->>>>>>> 9ac99acc
 v0.0.9 (2023-05-24)
 
 ### Bug fixes
